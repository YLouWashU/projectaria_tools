--- conflicted
+++ resolved
@@ -50,17 +50,25 @@
     It leverages aiohttp for async http requests.
     """
 
-    def __init__(self):
-        logger.debug("Creating http session")
-        self._http_session: ClientSession = ClientSession(raise_for_status=True)
-
-<<<<<<< HEAD
-    @property
-    def session(self) -> ClientSession:
-        """
-        Get the http session
-        """
-        return self._http_session
+    def __init__(self, http_session: ClientSession) -> None:
+        """
+        Create and store the client session object. According to the documentation, we
+        only need one session per process.
+        """
+        self._http_session: ClientSession = http_session
+
+    def set_token(self, token: str) -> None:
+        """
+        Store the authorization token.
+        """
+        self._auth_token: str = token
+
+    def set_auth_token(self, auth_token: str) -> None:
+        """
+        Return the stored client session object.
+        """
+        logger.debug("Setting http session auth header")
+        self._http_session.headers["Authorization"] = f"OAuth {auth_token}"
 
     async def __aenter__(self) -> "HttpHelper":
         """
@@ -85,31 +93,6 @@
         """
         Set the authentication token header for Http Session
         """
-=======
-    async def __aenter__(self) -> "HttpHelper":
-        """
-        Enter context manager and return the instance itself
-        """
-        return self
-
-    async def __aexit__(self, exc_type, exc_value, traceback) -> None:
-        """
-        Exit context manager and close the http session
-        """
-        await self.close()
-
-    async def close(self):
-        """
-        Close the http session
-        """
-        logger.debug("Closing http session")
-        await self._http_session.close()
-
-    def set_auth_token(self, auth_token: str) -> None:
-        """
-        Set the authentication token header for Http Session
-        """
->>>>>>> a52f38fa
         logger.debug("Setting http session auth header")
         self._http_session.headers["Authorization"] = f"OAuth {auth_token}"
 
